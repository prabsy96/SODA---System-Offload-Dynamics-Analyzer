"""
SODA utility functions
"""

import argparse
import json
import os
import sys
import re
import copy
import torch
from pathlib import Path
from typing import Any, DefaultDict, Dict, List, Optional, Set, Tuple
from collections import defaultdict, deque
import numpy as np
import shutil
from . import print_utils
from .data import Kernel, ATenOp, Sequence, clean_kernel_name

def calculate_avg_min_max(values, base_name=None):
    """
    Calculate avg/min/max from a list of values. If base_name is provided,
    the keys are suffixed with it (e.g., avg_launch_tax); otherwise the keys
    are plain avg/min/max.
    """
    if not values:
        return {}

    avg = sum(values) / len(values)
    min_val = min(values)
    max_val = max(values)

    suffix = f"_{base_name}" if base_name else ""

    result = {
        f"avg{suffix}": avg,
        f"min{suffix}": min_val,
        f"max{suffix}": max_val,
    }

    return result

def summarize_metric(values: List[float]) -> Dict[str, Any]:
    """
    Build a summary dict with count, all samples, and avg/min/max stats.
    Assumes values is non-empty.
    """
    summary = {
        "count": len(values),
        "all": list(values),
    }
    summary.update(calculate_avg_min_max(values))
    return summary

def format_sequence_filename(index: int, op_name: str, kernel_name: str, extension: str = "png") -> str:
    """
    Format a filename for a sequence file (trace, plot, etc.) using index, op name, and kernel name.
    
    Args:
        index: Sequence index (1-based).
        op_name: CPU operation name (e.g., "aten::addmm").
        kernel_name: Kernel name.
        extension: File extension (default: "png").
    
    Returns:
        Formatted filename: "{index:02d}_{op_short}_{kernel_short}.{extension}"
    """
    op_short = op_name.replace("::", "_")
    kernel_short = clean_kernel_name(kernel_name).strip()
    return f"{index:02d}_{op_short}_{kernel_short}.{extension}"


def parse_dtype_to_cublaslt(dtype_str: str) -> str:
    """Map PyTorch dtype strings to cuBLASLt dtype codes.
    
    Args:
        dtype_str: PyTorch dtype string (e.g., "float32", "float16", "half")
    
    Returns:
        cuBLASLt dtype code (e.g., "f32", "f16", "bf16", "f64")
    """
    dtype_map = {
        "float": "f32",
        "float32": "f32",
        "half": "f16",
        "float16": "f16",
        "bfloat16": "bf16",
        "double": "f64",
        "float64": "f64",
        "float8_e4m3fn": "f8",
    }

    # NOTE: Hack for c10::BFloat16 type strings
    dtype_str = dtype_str.replace("c10::", "").lower()

    if dtype_str not in dtype_map:
        raise ValueError(f"Unsupported data type: '{dtype_str}'. Supported types: {list(dtype_map.keys())}")
    
    return dtype_map[dtype_str.lower()]

def parse_dtype_to_torch(dtype_str: str):
    """Map dtype strings to torch.dtype objects.
    
    Args:
        dtype_str: Dtype string (e.g., "float32", "float16", "half", "int32")
    
    Returns:
        torch.dtype object
    """

    dtype_map = {
        "float": torch.float32,
        "float32": torch.float32,
        "half": torch.float16,
        "float16": torch.float16,
        "bfloat16": torch.bfloat16,
        "float64": torch.float64,
        "double": torch.float64,
        "int32": torch.int32,
        "int64": torch.int64,
        "long": torch.int64,
    }

    # Add FP8 E4M3 mapping if available in this torch build
    if hasattr(torch, "float8_e4m3fn"):
        dtype_map["float8_e4m3fn"] = torch.float8_e4m3fn
    elif dtype_str.replace("c10::", "").lower() == "float8_e4m3fn":
        raise ValueError("Unsupported data type: 'float8_e4m3fn'. Please upgrade to PyTorch 2.1+ for FP8 support.")
    
    # NOTE: Hack for c10::BFloat16 type strings
    dtype_str = dtype_str.replace("c10::", "").lower()
    
    if dtype_str not in dtype_map:
        raise ValueError(f"Unsupported data type: '{dtype_str}'. Supported types: {list(dtype_map.keys())}")
    
    return dtype_map[dtype_str]

def get_sequence_str(sequence: Dict[str, Any]) -> str:
    """
    Build a sequence string from a sequence dictionary.
    
    Args:
        sequence: Dictionary containing 'aten_op' and 'kernel' keys.
    
    Returns:
        Formatted sequence string: "{op_name} -> {kernel_name}".
    """
    aten_op = sequence['aten_op']
    kernel = sequence['kernel']
    return f"{aten_op['name']} -> {kernel['name']}"

def ms_to_us(milliseconds: float) -> float:
    """
    Convert a duration from milliseconds to microseconds.
    
    Args:
        milliseconds: Duration in milliseconds.
    
    Returns:
        Duration in microseconds.
    """
    return milliseconds * 1000.0

def us_to_ms(microseconds: float) -> float:
    """
    Convert a duration from microseconds to milliseconds.
    
    Args:
        microseconds: Duration expressed in microseconds.
    
    Returns:
        The same duration expressed in milliseconds.
    """
    return microseconds / 1000.0

def get_path(env_var: str) -> Path:
    """
    Get path from environment variable.
    
    - If the path is absolute (e.g., source code paths, tool paths), returns it as-is.
    - If the path is relative (e.g., output files), resolves it against EXPERIMENT_DIR.
    
    Use this function for ALL environment variable paths. It automatically handles
    both absolute and relative paths correctly.
    
    Args:
        env_var: Environment variable name.
    
    Returns:
        Path object from environment variable, resolved if relative.
    """
    path = Path(os.environ[env_var])
    experiment_dir = Path(os.environ["EXPERIMENT_DIR"])
    
    # If path is relative, resolve against EXPERIMENT_DIR
    if not path.is_absolute():
        path = experiment_dir / path
    
    return path

def ensure_file(file_path: Path) -> None:
    """
    Check if a file exists at the given path, raise error if not found.
    
    Args:
        file_path: Path to file.
    
    Raises:
        FileNotFoundError: If file does not exist.
    """
    file_path = Path(file_path)
    if not file_path.exists():
        raise FileNotFoundError(f"{file_path.name} not found at {file_path}")

def ensure_dir(path, cleanup: bool = False) -> None:
    """
    Ensure directory exists, creating parent directories if needed.
    
    Args:
        path: Path or string to directory.
        cleanup: If True, remove existing directory before creating.
    """
    path = Path(path)
    if cleanup and path.is_dir():
        shutil.rmtree(path)
    path.mkdir(parents=True, exist_ok=True)

def remove_file(file_path: str | Path) -> None:
    """
    Remove a file if it exists. Does nothing if file doesn't exist.
    
    Args:
        file_path: Path to file to remove (str or Path object).
    """
    Path(file_path).unlink(missing_ok=True)

def load_json(file_path: str | Path) -> Dict[str, Any]:
    """
    Load JSON file.
    
    Args:
        file_path: Path to JSON file (str or Path object).
    
    Returns:
        Dictionary loaded from JSON file.
    
    Raises:
        FileNotFoundError: If file does not exist.
    """
    file_path = Path(file_path)
    ensure_file(file_path)
    
    with open(file_path, "r", encoding="utf-8") as f:
        return json.load(f)

def save_json(file_path: str | Path, data: Dict[str, Any], indent: int = 2) -> None:
    """
    Save dictionary to JSON file.
    
    Args:
        file_path: Path to output file (str or Path object).
        data: Dictionary to save.
        indent: JSON indentation (default: 2).
    """
    path = Path(file_path)
    path.parent.mkdir(parents=True, exist_ok=True)
    with open(path, "w", encoding="utf-8") as f:
        json.dump(data, f, indent=indent, ensure_ascii=False)

def _parse_scalar(value, default):
    if value is None or value == '':
        return default
    try:
        return float(value)
    except (TypeError, ValueError):
        return default

def extract_alpha_beta(concrete_inputs: List[Any], default_alpha: float = 1.0, default_beta: float = 1.0) -> Tuple[float, float]:
    """Extract alpha and beta scalars from concrete_inputs for addmm operations.
    
    Args:
        concrete_inputs: List of concrete input values from aten_op
        default_alpha: Default alpha value if not found (default: 1.0)
        default_beta: Default beta value if not found (default: 1.0)
    
    Returns:
        Tuple of (alpha, beta) floats
    """    
    # Alpha is at index 3, beta is at index 4
    if len(concrete_inputs) >= 5:
        alpha = _parse_scalar(concrete_inputs[3], default_alpha)
        beta = _parse_scalar(concrete_inputs[4], default_beta)
    else:
        alpha = default_alpha
        beta = default_beta
    
    return alpha, beta



def validate_sequences(sequences: List[Dict[str, Any]]) -> None:
    """Validate that all sequences have required fields (kernel, aten_op, cuda_launch).
    
    Args:
        sequences: List of event sequences.
    
    Raises:
        AssertionError: If any sequence is missing required fields.
    """
    num_sequences = len(sequences)
    assert all(c['kernel'] for c in sequences), f"Some sequences missing kernel (total: {num_sequences})"
    assert all(c['aten_op'] for c in sequences), f"Some sequences missing aten_op (total: {num_sequences})"
    assert all(c['cuda_launch'] for c in sequences), f"Some sequences missing cuda_launch (total: {num_sequences})"

def validate_kernel_static_props(sequences: List[Dict[str, Any]]) -> None:
    """Validate that static kernel properties are consistent across sequences.
    
    Static properties (shared_memory, registers_per_thread, occupancy, etc.) should be
    identical for all sequences of the same kernel, as they are determined by the kernel
    code and launch configuration, not execution timing.
    
    Args:
        sequences: List of event sequences that should have identical static properties.
    
    Raises:
        AssertionError: If any static property has inconsistent values across sequences.
    """
    # Note: Some fields (occupancy, blocks_per_SM etc.) are only available in PyTorch trace, and not in SQLite traces 
    static_properties = [
        'shared_memory', 
        'registers_per_thread', 
        'occupancy', 
        'blocks_per_SM', 
        'warps_per_SM', 
        'stream', 
        'device', 
        'context',
        'queued'
    ]

    for prop in static_properties:
        values = []
        for seq in sequences:
            prop_value = seq['kernel'].get(prop)
            if prop_value is not None:
                values.append(prop_value)
        
        if values and len(set(values)) > 1:
            kernel_name = clean_kernel_name(sequences[0]['kernel']['name'])
            raise AssertionError(f"Static property '{prop}' inconsistent for kernel {kernel_name}: {set(values)} (across {len(sequences)} sequences)")

def filter_gemm_sequences(sequences: List[Dict[str, Any]]) -> List[Dict[str, Any]]:
    """Filter for GEMM kernels only."""
    # GEMM operations to extract
    gemm_ops = ['aten::addmm', 'aten::mm', 'aten::bmm']

    gemm_sequences = []
    for seq in sequences:
        aten_op_name = seq['aten_op']['name']
        kernel_name = seq['kernel']['name']
        # FIXME: Clean up
        # if aten_op_name in gemm_ops and 'gemm' in kernel_name.lower():
        # Identifying gemm kernels is enough
        # Its tedious to identify all aten ops that will produce a gemm kernel
        # if aten_op_name in gemm_ops and 'gemm' in kernel_name.lower():
        # Alternatively, just check if the kernel name contains 'mm' in aten op name
        # Must be from a GEMM operation
        if 'gemm' in kernel_name.lower():
            gemm_sequences.append(copy.deepcopy(seq))
                
    validate_sequences(gemm_sequences)
    return gemm_sequences

def make_kernel_identity_key(kernel, aten_op):
    """
    Build a stable identity key for a kernel + its originating ATen op.
    Components:
      - kernel name
      - grid dims
      - block dims
      - shared memory
      - input dims (tuplized to make hashable)
    
    Args:
        kernel: Kernel object
        aten_op: ATenOp object
    """
    return (
        kernel.name, 
        tuple(kernel.grid), 
        tuple(kernel.block), 
        kernel.shared_memory, 
        tuple(tuple(d) if isinstance(d, list) else d for d in aten_op.input_dims)
    )

def group_sequences_by_identity(sequences):
    """
    Group event sequences by kernel identity key.
    
    Args:
        sequences: List of sequence dictionaries
    
    Returns: dict: key -> list[dict]
    """
    grouped = defaultdict(list)
    for seq in sequences:
        kernel = seq["kernel"]
        aten_op = seq["aten_op"]
        if kernel and aten_op:
            kernel_obj = Kernel.from_dict(kernel)
            aten_op_obj = ATenOp.from_dict(aten_op)
            if kernel_obj and aten_op_obj:
                key = make_kernel_identity_key(kernel_obj, aten_op_obj)
                grouped[key].append(seq)
    for seq_group in grouped.values():
        validate_kernel_static_props(seq_group)
    return grouped

def agg_event_metric(seq_group, event_type: str, metric: str):
    """Aggregate event-level metrics (e.g., duration) if available."""
    first_value = seq_group[0][event_type][metric]
    # FIXME: Clean up 
    # Too defensive; we should handle None values.
    # if first_value is None:
    #     return None
    values = [seq[event_type][metric] for seq in seq_group]
    return summarize_metric(values)

def agg_seq_metric(seq_group, metric_name: str):
    """Aggregate sequence-level metrics such as launch tax."""
    values = [seq[metric_name] for seq in seq_group]
    return summarize_metric(values)

def aggregate_sequences(grouped_sequences, metrics: List[str], event_types: List[str]):
    """
    Aggregate grouped sequences into unique GEMM sequences.

    Args:
        grouped_sequences: Dict mapping identity key -> list[sequence dict]
        metrics: Sequence-level metrics to summarize (e.g., ["launch_tax", "xlat_tax"])
        event_types: Event types to aggregate (e.g., ["kernel", "aten_op", "cuda_launch", "torch_op"])
    """
    unique_sequences = []
    for key, seq_group in grouped_sequences.items():
        # Use first sequence as template for aggregation.
        first_seq = seq_group[0]

        # Create sequence level template.
        agg_seq = {"count": len(seq_group)}
        for event_type in event_types:
            agg_seq[event_type] = dict(first_seq[event_type])

        # Aggregate sequence-level metrics (e.g., launch/xlat tax).
        for metric in metrics:
            if metric in first_seq:
                agg_seq[metric] = agg_seq_metric(seq_group, metric)

        # Aggregate event-level metrics (e.g., per event durations).
        event_metrics = ["dur"]
        for event_type in event_types:
            for metric in event_metrics:
                agg_seq[event_type][metric] = agg_event_metric(seq_group, event_type, metric)

        # Clean up; ts has no meaning after aggregation.
        for event_type in event_types:
            agg_seq[event_type]["ts"] = None

        # Save aggregated unique sequence.
        unique_sequences.append(agg_seq)

    # Validate the aggregated sequences.
    validate_sequences(unique_sequences)
    return unique_sequences

def get_args_parser() -> argparse.ArgumentParser:
    """Create and return argument parser."""
    parser = argparse.ArgumentParser(
        description="SODA: System Offload Dynamics Analyzer. Analyze CPU–GPU dynamics of PyTorch models.",
        formatter_class=argparse.ArgumentDefaultsHelpFormatter,
    )
    parser.add_argument(
        "-m",
        "--model",
        required=True,
        help="Hugging Face model name or path for profiling and analysis.",
    )
    parser.add_argument(
        "--output-dir",
        type=Path,
        dest="output_dir",
        default=Path(os.environ.get("SODA_OUTPUT", ".")),
        help="Output directory for analysis artifacts (traces, reports, etc.)",
    )
    parser.add_argument(
        "-c",
        "--compile-type",
        dest="compile_type",
        default="eager",
        choices=["eager", "torch.compile", "flash-attention"],
        help="Execution mode for the model.",
    )
    parser.add_argument(
        "-d", "--device", default="cuda", choices=["cpu", "cuda"], 
        help="Device to run the model on."
    )
    parser.add_argument(
        "-p",
        "--precision",
        default="bfloat16",
        choices=["float32", "float16", "bfloat16", "float8_e4m3fn"],
        help="Precision for model weights and operations",
    )
    parser.add_argument(
        "-sl", "--seq-len", dest="seq_len", type=int, default=128, 
        help="Sequence length for synthetic input."
    )
    parser.add_argument(
        "--max-new-tokens",
        dest="max_new_tokens",
        type=int,
        default=1,
        help="Number of new tokens to generate during decoder profiling.",
    )
    parser.add_argument(
        "-bs", "--batch-size", dest="batch_size", type=int, default=1, 
        help="Batch size for synthetic input."
    )
    parser.add_argument(
        "-f",
        "--fusion",
        nargs="+",
        type=int,
        help="List of kernel chain lengths to analyze for fusion opportunities.",
    )
    parser.add_argument(
        "-ps",
        "--prox-score",
        dest="prox_score",
        type=float,
        default=1.0,
        help="Proximity score threshold (0.0 to 1.0) for fusion recommendations.",
    )
    parser.add_argument(
        "--seed", type=int, default=42, help="Random seed for reproducibility."
    )
    parser.add_argument(
        "--microbench",
        action="store_true",
        help="Enable deterministic setup for microbench reproducibility.",
    )
    parser.add_argument(
        "--skip-offline-cublas-algo-search",
        dest="skip_offline_cublas_algo_search",
        action="store_true",
        help="Skip offline cuBLASLt algorithm search in the microbench pipeline (use heuristic algorithms).",
    )
    parser.add_argument(
        "--skip-pytorch-profile",
        dest="skip_pytorch_profile",
        action="store_true",
        help="Skip PyTorch GEMM kernel profiling in the microbench pipeline.",
    )
    parser.add_argument(
        "--skip-baremetal-profile",
        dest="skip_baremetal_profile",
        action="store_true",
        help="Skip baremetal GEMM kernel profiling in the microbench pipeline.",
    )
    parser.add_argument(
        "--runs",
        type=int,
        default=5,
        help="Number of times to replay each kernel for microbenchmarking.",
    )
    parser.add_argument(
        "--warmup",
        type=int,
        default=10,
        help="Number of warmup iterations before profiling.",
    )
    parser.add_argument(
        "--version", action="version", version="%(prog)s 0.1.0"
    )
    
    return parser

def parse_and_validate_args(args=None) -> argparse.Namespace:
    """Parse and validate command-line arguments."""
    parser = get_args_parser()
    parsed_args = parser.parse_args(args)
    
    # Validate arguments
    if parsed_args.device == "cpu" and parsed_args.precision in ["float16", "float8_e4m3fn", "float8_e5m2", "bfloat16"]:
        print(f"Warning: {parsed_args.precision} is not supported on CPU. Forcing float32.")
        parsed_args.precision = "float32"

    if not torch.cuda.is_available() and parsed_args.device == "cuda":
        print("Error: CUDA is not available. Please select --device cpu.", file=sys.stderr)
        sys.exit(1)

    if parsed_args.max_new_tokens < 1:
        print("Error: --max-new-tokens must be >= 1.", file=sys.stderr)
        sys.exit(1)

    if parsed_args.precision == "float8_e4m3fn":
        if not hasattr(torch, "float8_e4m3fn"):
            print("Error: FP8 requires PyTorch 2.1+ with float8 support.", file=sys.stderr)
            sys.exit(1)

        if parsed_args.device == "cuda":
            capability = torch.cuda.get_device_capability()
            if capability[0] < 9 and not (capability[0] == 8 and capability[1] >= 9):
                print(f"Warning: FP8 typically requires SM89+ (Ada/Hopper). Detected SM{capability[0]}{capability[1]}.", file=sys.stderr)
                print("FP8 may not be hardware-accelerated on this device.", file=sys.stderr)
    
    return parsed_args

def setup_deterministic_mode():
    """
    Lock down all non-determinism knobs for reproducible kernel selection.
    Sets PyTorch flags and environment variables to minimize randomness.
    """
    # Core determinism flags
    torch.backends.cudnn.benchmark = False  # Disable autotuner
    torch.backends.cudnn.deterministic = True  # Force deterministic algos
    
    # Toggle TF32 via whichever API the current torch build exposes.
    cuda_matmul_backend = torch.backends.cuda.matmul
    if hasattr(cuda_matmul_backend, "fp32_precision"):
        cuda_matmul_backend.fp32_precision = "ieee"
    elif hasattr(cuda_matmul_backend, "allow_tf32"):
        cuda_matmul_backend.allow_tf32 = False

    cudnn_backend = torch.backends.cudnn
    if hasattr(cudnn_backend, "conv") and hasattr(cudnn_backend.conv, "fp32_precision"):
        cudnn_backend.conv.fp32_precision = "ieee"
    elif hasattr(cudnn_backend, "allow_tf32"):
        cudnn_backend.allow_tf32 = False
    
    # Set matmul precision
    try:
        torch.set_float32_matmul_precision("high")
    except AttributeError:
        pass
    
    # Use deterministic algorithms
    try:
        torch.use_deterministic_algorithms(True)
    except RuntimeError:
        # Some ops don't have deterministic variants, continue anyway
        pass
    
    torch.backends.cuda.matmul.allow_fp16_reduced_precision_reduction = False
    
    # Set environment variables for deterministic behavior
    os.environ["PYTORCH_JIT"] = "0"  # Disable JIT fusion randomness
    os.environ["PYTORCH_DISABLE_NVFUSER"] = "1"  # Disable nvFuser
    os.environ["TORCH_COMPILE_DISABLE"] = "1"  # Disable Torch.compile
    
    # Deterministic cuBLAS
    os.environ["CUBLAS_WORKSPACE_CONFIG"] = ":16:8"
    os.environ["CUBLASLT_ALLOW_TF32"] = "0"
    
    # cuDNN algo finder
    os.environ["CUDNN_FIND_MODE"] = "DEFAULT"
    
    # CUDA device connections
    os.environ["CUDA_DEVICE_MAX_CONNECTIONS"] = "8"  # Default, but explicit
    
    # Clear cache for consistent memory layout
    if torch.cuda.is_available():
        torch.cuda.empty_cache()


def collect_env_metadata():
    """
    Collect only metadata that directly affects kernel selection determinism.
    """
    metadata = {
        # Version info for verification (same stack = same kernels)
        "torch_version": torch.__version__,
        "cuda_toolkit_version": torch.version.cuda,
        "cudnn_version": torch.backends.cudnn.version() if torch.backends.cudnn.is_available() else None,
    }
    
    if torch.cuda.is_available():
        metadata.update({
            "device_name": torch.cuda.get_device_name(0),
            "sm_capability": torch.cuda.get_device_capability(0),
        })
        # Driver/runtime versions can affect JIT/PTX compilation
        try:
            metadata["driver_version"] = torch.cuda.driver_version()
        except (AttributeError, RuntimeError):
            metadata["driver_version"] = None
        try:
            metadata["runtime_version"] = torch.cuda.runtime_version()
        except (AttributeError, RuntimeError):
            metadata["runtime_version"] = None
    else:
        metadata.update({
            "driver_version": None,
            "runtime_version": None,
        })
    
    # Backend settings that directly affect kernel selection
    metadata["cudnn"] = {
        "benchmark": torch.backends.cudnn.benchmark,
        "deterministic": torch.backends.cudnn.deterministic,
        "algo_finder": os.environ.get("CUDNN_FIND_MODE", "DEFAULT"),
    }
    cudnn_backend = torch.backends.cudnn
    if hasattr(cudnn_backend, "conv") and hasattr(cudnn_backend.conv, "fp32_precision"):
        metadata["cudnn"]["conv_fp32_precision"] = cudnn_backend.conv.fp32_precision
    elif hasattr(cudnn_backend, "allow_tf32"):
        metadata["cudnn"]["allow_tf32"] = cudnn_backend.allow_tf32
    else:
        metadata["cudnn"]["conv_fp32_precision"] = None
    
    # Matmul precision (affects kernel selection)
    try:
        metadata["matmul_precision"] = torch.get_float32_matmul_precision()
    except AttributeError:
        metadata["matmul_precision"] = None
    
    # Matmul TF32 setting (critical for GEMM kernel selection on Ampere+)
    cuda_matmul_backend = torch.backends.cuda.matmul
    if hasattr(cuda_matmul_backend, "fp32_precision"):
        metadata["matmul_fp32_precision"] = cuda_matmul_backend.fp32_precision
    elif hasattr(cuda_matmul_backend, "allow_tf32"):
        metadata["matmul_allow_tf32"] = cuda_matmul_backend.allow_tf32
    else:
        metadata["matmul_fp32_precision"] = None
    
    # cuBLAS/cuBLASLt configuration (affects kernel selection)
    metadata["blas"] = {
        "cublas_workspace_config": os.environ.get("CUBLAS_WORKSPACE_CONFIG"),
        "cublaslt_allow_tf32": os.environ.get("CUBLASLT_ALLOW_TF32"),
    }
    
    # AMP/autocast (can silently flip dtypes and thus kernels)
    metadata["amp"] = {
        "autocast_enabled": torch.is_autocast_enabled() if hasattr(torch, "is_autocast_enabled") else False,
    }
    
    # Determinism and reproducibility
    metadata["seeds"] = {
        "torch_manual_seed": torch.initial_seed(),
        "cuda_deterministic_algorithms": torch.are_deterministic_algorithms_enabled() if hasattr(torch, "are_deterministic_algorithms_enabled") else None,
    }
    
    # Environment variables that affect kernel selection
    metadata["env"] = {
        "PYTORCH_JIT": os.environ.get("PYTORCH_JIT"),
        "PYTORCH_DISABLE_NVFUSER": os.environ.get("PYTORCH_DISABLE_NVFUSER"),
        "TORCH_COMPILE_DISABLE": os.environ.get("TORCH_COMPILE_DISABLE"),
        "CUDA_VISIBLE_DEVICES": os.environ.get("CUDA_VISIBLE_DEVICES"),
    }
    
    return metadata

def collect_events(trace: Dict[str, Any]) -> Dict[str, Any]:
    """
    Collects all events from trace organized by category.
    
    Args:
        trace: Chrome trace format dictionary with "traceEvents" key.
    
    Returns:
        Dictionary with hierarchical structure:
        - cpu: Dict with keys:
            - aten_ops: Dict[external_id, aten_op_dict] - ATen operations
            - launches: Dict[correlation_id, cuda_launch_dict] - CUDA launch events (cu(da)LaunchKernel)
        - gpu: Dict with keys:
            - kernels: List of kernel events
            - memory: List of memcpy/memset events
            - all: List of all GPU events
    """
    aten_op_events_by_ext_id = {}
    torch_op_events_by_ext_id = {}
    torch_op_buffer = []
    cuda_launch_events_by_corr = {}
    kernel_events = []
    gpu_mem_events = []
    
    for event in trace["traceEvents"]:

        name = event.get("name", "")
        cat = event.get("cat", "")
        args = event.get("args", {})
        external_id = args.get("External id", None)
        correlation = args.get("correlation", None)

        if external_id is not None:
            op_events_by_ext_id[external_id] = {
                "name": name,
                "ts": event["ts"],
                "dur": event.get("dur", 0),
                "args": args,
                "input_dims": args.get("Input Dims", []),
                "external_id": external_id
            }
         
        if cat == "cpu_op" and external_id is not None:
<<<<<<< HEAD
            aten_op_events_by_ext_id[external_id] = {
                "type": "aten_op",
                "name": event["name"],
=======
            op_events_by_ext_id[external_id] = {
                "type": "cpu_op",
                "name": name,
>>>>>>> f23bfff6
                "external_id": external_id,
                # FIX 2: Use .get() for all these fields to avoid KeyError on T4
                "input_dims": args.get("Input Dims", []),
                "input_strides": args.get("Input Strides", []),
                "input_type": args.get("Input type", ""),
                "concrete_inputs": args.get("Concrete Inputs", []),
                "ts": event["ts"],
                "dur": event["dur"]
            }
<<<<<<< HEAD
            if torch_op_buffer:
                # NOTE: This is a hack: we pair the oldest buffered torch_op with the next ATen op.
                torch_event = torch_op_buffer.pop(0)
                torch_event["external_id"] = external_id
                assert external_id not in torch_op_events_by_ext_id, "Duplicate torch_op for external_id"
                torch_op_events_by_ext_id[external_id] = torch_event
        elif cat == "user_annotation" and event["name"].startswith("torch_op"):
            torch_op_buffer.append({
                "type": "torch_op",
                "name": event["name"],
                "ts": event["ts"],
                "dur": event["dur"],
            })
        elif (cat == "cuda_runtime" and event["name"] == "cudaLaunchKernel") or \
             (cat == "cuda_driver" and event["name"] == "cuLaunchKernel"):
=======
        elif (cat == "cuda_runtime" and name == "cudaLaunchKernel") or \
             (cat == "cuda_driver" and name == "cuLaunchKernel"):
>>>>>>> f23bfff6
            if external_id is not None and correlation is not None:
                cuda_launch_events_by_corr[correlation] = {
                    "type": "cuda_launch",
                    "name": event["name"],
                    "external_id": external_id,
                    "correlation": correlation,
                    "ts": event["ts"],
                    "dur": event["dur"],
                    "cbid": args.get("cbid")  # Driver API may not have cbid
                }
        elif cat == "kernel" and external_id is not None and correlation is not None:
            kernel_events.append({
                "type": "kernel",
                "name": clean_kernel_name(event["name"]),
                "external_id": external_id,
                "correlation": correlation,
                "grid": args["grid"],
                "block": args["block"],
                "shared_memory": args["shared memory"],
                "registers_per_thread": args["registers per thread"],
                "blocks_per_SM": args["blocks per SM"],
                "warps_per_SM": args["warps per SM"],
                "occupancy": args["est. achieved occupancy %"],
                "stream": args["stream"],
                "device": args["device"],
                "context": args["context"],
                "queued": args["queued"],
                "dur": event["dur"],
                "ts": event["ts"]
            })
        elif cat == "gpu_memcpy" or cat == "gpu_memset":
            gpu_mem_events.append({
                "type": cat,
                "name": event["name"],
                "correlation": correlation,
                "stream": args["stream"],
                "device": args["device"],
                "context": args["context"],
                "ts": event["ts"],
                "dur": event["dur"],
                "bytes": args["bytes"],
                "memory_bandwidth_gbs": args["memory bandwidth (GB/s)"] if cat == "gpu_memcpy" else None
            })
    
    # Create hierarchical structure
    assert not torch_op_buffer, "Unmatched torch_op events remaining after trace scan"
    events = {
        "cpu": {
            "aten_ops": aten_op_events_by_ext_id,
            "torch_ops": torch_op_events_by_ext_id,
            "launches": cuda_launch_events_by_corr
        },
        "gpu": {
            "kernels": kernel_events,
            "memory": gpu_mem_events,
            "all": kernel_events + gpu_mem_events
        }
    }
    return events


def link_sequences(events: Dict[str, Any]) -> List[Dict]:
    """
    Get event sequences linking CPU operations, CUDA launches, and kernels.
    
    Args:
        events: Dictionary with hierarchical structure from collect_events.

    Returns:
        List of event sequence dictionaries with keys: kernel, cuda_launch, aten_op.
    """

    import logging
    logger = logging.getLogger("soda")

    
    gpu_events = events["gpu"]
    aten_ops = events["cpu"]["aten_ops"]
    cuda_launches = events["cpu"]["launches"]
    torch_ops = events["cpu"].get("torch_ops", {})
    kernel_events = gpu_events["kernels"]

    sequences = []
    skipped_kernels = []

    for kernel in kernel_events:
        external_id = kernel["external_id"]
        correlation = kernel["correlation"]
<<<<<<< HEAD
        aten_op = aten_ops[external_id]
        cuda_launch = cuda_launches[correlation]
        torch_op = torch_ops.get(external_id)

=======

        # Skip kernels without matching CPU op
        if external_id not in cpu_ops:
            skipped_kernels.append((kernel["name"], f"missing cpu_op (external_id={external_id})"))
            continue
        
        # Skip kernels without matching CUDA launch event
        if correlation not in cuda_launches:
            skipped_kernels.append((kernel["name"], f"missing cuda_launch (correlation={correlation})"))
            continue
        
        cpu_op = cpu_ops[external_id] 
        cuda_launch = cuda_launches[correlation] 
        
>>>>>>> f23bfff6
        sequences.append({
            "kernel": kernel,
            "cuda_launch": cuda_launch,
            "aten_op": aten_op,
            "torch_op": torch_op,
        })
    if skipped_kernels:
        logger.debug(
            f"Skipped {len(skipped_kernels)} kernels with unmatched events: "
            f"{skipped_kernels[:5]}{'...' if len(skipped_kernels) > 5 else ''}"
        )
    validate_sequences(sequences)
    return sequences


def calculate_sequence_metrics(sequences: List[Dict], metrics: List[str]) -> List[Dict]:
    """
    Calculates per-sequence metrics (e.g., launch_tax, xlat_tax) and adds them to the sequence dict.

    Args:
        sequences: List of event sequence dictionaries.
        metrics: Metrics to compute (e.g., ["launch_tax", "xlat_tax"])

    Returns:
        Modified event sequences with requested metric keys added to each.
    """
    for seq in sequences:
        kernel = seq["kernel"]
        aten_op = seq["aten_op"]
        cuda_launch = seq["cuda_launch"]
        t_op = aten_op["ts"]
        t_api = cuda_launch["ts"]

        if "xlat_tax" in metrics:
            # Delta xlat captures pre-launch translation from PyTorch op boundary to CUDA launch (t_op -> t_api).
            xlat_tax = t_api - t_op
            assert xlat_tax >= 0, f"Negative xlat tax detected: cu(da)LaunchKernel.ts={t_api}, aten_op.ts={t_op}, tax={xlat_tax}"
            seq["xlat_tax"] = xlat_tax

        if "launch_tax" in metrics:
            # Delta launch captures post-launch execution from CUDA launch to kernel execution (t_api -> t_kernel).
            # Caveat: This might also include queue latency if the kernel is not immediately executed.
            launch_tax = kernel["ts"] - t_api
            assert launch_tax >= 0, f"Negative launch tax detected: kernel.ts={kernel['ts']}, cu(da)LaunchKernel.ts={t_api}, tax={launch_tax}"
            seq["launch_tax"] = launch_tax

        if "py_tax" in metrics:
            torch_op = seq["torch_op"]
            assert torch_op is not None, "torch_op missing for py_tax"
            t_py = torch_op["ts"]
            py_tax = t_op - t_py
            assert py_tax >= 0, f"Negative py_tax detected: aten_op.ts={t_op}, torch_op.ts={t_py}, tax={py_tax}"
            seq["py_tax"] = py_tax

    return sequences


def calculate_total_tax(sequences: List[Dict], tax_type: str) -> float:
    """
    Calculates total for a given sequence-level tax metric (e.g., launch or xlat).

    Args:
        sequences: List of event sequence dictionaries with the metric key.
        tax_type: Metric type without or with the "_tax" suffix (e.g., "launch", "launch_tax").

    Returns:
        Total tax in microseconds.
    """
    metric_key = tax_type if tax_type.endswith("_tax") else f"{tax_type}_tax"
    total_tax = 0.0
    for seq in sequences:
        tax_value = seq[metric_key]
        if tax_value is not None:
            total_tax += tax_value
    return total_tax


def calculate_avg_tax(sequences: List[Dict], tax_type: str) -> float:
    """
    Calculates average for a given sequence-level tax metric across all sequences.

    Args:
        sequences: List of event sequence dictionaries with the metric key.
        tax_type: Metric type without or with the "_tax" suffix (e.g., "launch", "launch_tax").

    Returns:
        Average tax in microseconds.
    """
    if not sequences:
        return 0.0
    
    total_tax = calculate_total_tax(sequences, tax_type)
    num_kernels = len(sequences)
    return total_tax / num_kernels if num_kernels > 0 else 0.0


def get_average_kernel_duration(events: Dict[str, Any]) -> Dict[str, float]:
    """
    Calculates the average execution duration (aka operational intensity) for each unique kernel.
    
    Aggregates all instances of each kernel and computes the mean duration.
        
    Args:
        events: Dictionary with hierarchical structure from collect_events.
        
    Returns:
        Dictionary mapping kernel name to average duration.
    """
    kernel_events = events["gpu"]["kernels"]
    
    kernel_stats = defaultdict(lambda: {"total_duration": 0.0, "count": 0})

    for kernel in kernel_events:
        kernel_name = kernel["name"]
        kernel_stats[kernel_name]["total_duration"] += kernel["dur"]
        kernel_stats[kernel_name]["count"] += 1
    
    avg_durations = {}
    for name, stat in kernel_stats.items():
        if stat["count"] > 0:
            avg_durations[name] = stat["total_duration"] / stat["count"]
        else:
            avg_durations[name] = 0.0
    
    return avg_durations

def get_top_k_kernels(events: Dict[str, Any], k: int = 3) -> Dict[str, List[Tuple[str, Dict]]]:
    """
    Calculates the top-k most frequent and time-consuming kernels.
    
    Args:
        events: Dictionary with hierarchical structure from collect_events.
        k: Number of top kernels to return.
        
    Returns:
        Dictionary with keys:
        - "by_frequency": List of (kernel_name, stats_dict) tuples, sorted by frequency
        - "by_duration": List of (kernel_name, stats_dict) tuples, sorted by duration
        Each kernel_stats dict contains: frequency, duration
        Returns empty lists if no kernel events.
    """
    kernel_events = events["gpu"]["kernels"]
    
    if not kernel_events:
        return {"by_frequency": [], "by_duration": []}
    
    kernel_stats = defaultdict(lambda: {"frequency": 0, "duration": 0.0})
    
    for kernel in kernel_events:
        kernel_name = kernel["name"]
        kernel_stats[kernel_name]["frequency"] += 1
        kernel_stats[kernel_name]["duration"] += float(kernel["dur"])
    
    # Top k by frequency
    top_k_by_freq = sorted(
        kernel_stats.items(), 
        key=lambda item: item[1]["frequency"], 
        reverse=True
    )[:k]
    
    # Top k by duration
    top_k_by_dur = sorted(
        kernel_stats.items(), 
        key=lambda item: item[1]["duration"], 
        reverse=True
    )[:k]

    return {
        "by_frequency": top_k_by_freq,
        "by_duration": top_k_by_dur
    }

def generate_experiment_name(
    model: str,
    compile_type: str,
    precision: str,
    batch_size: int,
    seq_len: int,
    max_new_tokens: int,
) -> str:
    """
    Generates a unique experiment directory name from arguments.
    
    Args:
        model: Model name (e.g., "gpt2" or "meta-llama/Llama-3.2-3B").
        compile_type: Compilation type (e.g., "eager", "torch.compile").
        precision: Precision string (e.g., "bfloat16", "float16").
        batch_size: Batch size.
        seq_len: Sequence length.
        max_new_tokens: Number of new tokens generated during tracing.
        
    Returns:
        Experiment directory name string.
    """
    return (
        f"{model.replace('/', '_')}_{compile_type}_{precision}"
        f"_bs{batch_size}_sl{seq_len}_mt{max_new_tokens}"
    )


def calculate_total_inference_time(trace: Dict[str, Any]) -> float:
    """
    Calculates total wall-clock inference time from ALL trace events.
    
    Includes CPU ops, CUDA launch events, and GPU execution.
    Only considers complete events (ph="X") with timestamps and durations.
    Excludes flow markers, metadata, and instant events.
        
    Args:
        trace: Chrome trace format dictionary with "traceEvents" key.
        
    Returns:
        Total inference time in microseconds (max_end - min_start).
    """
    all_timestamps = []
    
    for event in trace["traceEvents"]:
        if event["ph"] == "X":  # Only complete events (excludes flow markers)
            start_time = float(event["ts"])
            duration = float(event["dur"])
            end_time = start_time + duration
            all_timestamps.append((start_time, end_time))
    
    if not all_timestamps:
        return 0.0
    
    min_start = min(start_time for start_time, _ in all_timestamps)
    max_end = max(end_time for _, end_time in all_timestamps)
    
    return max_end - min_start

def calculate_total_gpu_time_span(events: Dict[str, Any]) -> float:
    """
    Calculates the end-to-end GPU time span by finding min start and max end
    across GPU execution events (kernel, gpu_memcpy, gpu_memset).
    
    Measures the extreme time window of GPU execution (from first to last GPU event).
    Excludes cu(da)LaunchKernel (CPU-side calls).
        
    Args:
        events: Dictionary with hierarchical structure from collect_events.
        
    Returns:
        Time span in microseconds (max_end - min_start).
    """
    gpu_events = events["gpu"]["all"]
    
    if not gpu_events:
        return 0.0
    
    gpu_event_intervals = []
    for event in gpu_events:
        start_time = float(event["ts"])
        end_time = start_time + float(event["dur"])
        gpu_event_intervals.append((start_time, end_time))
    
    min_start = min(start_time for start_time, _ in gpu_event_intervals)
    max_end = max(end_time for _, end_time in gpu_event_intervals)
    
    return max_end - min_start

def calculate_kernel_exec_time(events: Dict[str, Any]) -> Dict[str, float]:
    """
    Calculates total and average kernel execution time.
        
    Args:
        events: Dictionary with hierarchical structure from collect_events.
        
    Returns:
        Dictionary with "total" and "avg" keys (in microseconds).
    """
    kernel_events = events["gpu"]["kernels"]
    num_kernels = len(kernel_events)
    
    total_kernel_exec_time = 0.0
    for kernel in kernel_events:
        total_kernel_exec_time += float(kernel["dur"])
    
    avg_kernel_exec_time = total_kernel_exec_time / num_kernels if num_kernels > 0 else 0.0
    
    return {
        "total": total_kernel_exec_time,
        "avg": avg_kernel_exec_time,
    }

def calculate_true_gpu_busy_time(events: Dict[str, Any]) -> float:
    """
    Calculates GPU busy time by merging overlapping GPU event intervals.
    
    Accounts for concurrent GPU execution across all streams by merging
    overlapping time intervals. Includes kernel, gpu_memcpy, and gpu_memset
    events. If events run concurrently on different streams, their overlapping 
    time is counted once.
        
    Args:
        events: Dictionary with hierarchical structure from collect_events.
        
    Returns:
        Merged GPU busy time in microseconds.
    """
    gpu_events = events.get("gpu", {}).get("all", [])
    
    # Edge case: no GPU events
    if not gpu_events:
        return 0.0
    
    # Extract GPU event intervals
    gpu_event_intervals = []
    for event in gpu_events:
        start_time = float(event["ts"])
        end_time = start_time + float(event["dur"])
        gpu_event_intervals.append((start_time, end_time))
    
    # Sort by start time
    gpu_event_intervals = sorted(gpu_event_intervals)
    
    # Merge overlapping GPU event intervals
    merged_intervals = [gpu_event_intervals[0]]
    for current_start, current_end in gpu_event_intervals[1:]:
        last_start, last_end = merged_intervals[-1]
        if current_start < last_end:
            # Overlapping: merge intervals
            merged_intervals[-1] = (last_start, max(last_end, current_end))
        else:
            # Non-overlapping: add new interval
            merged_intervals.append((current_start, current_end))
    
    # Calculate total GPU busy time: sum of durations of all merged intervals
    # Each merged interval represents a continuous period of GPU activity
    true_gpu_busy_time = 0.0
    for start_time, end_time in merged_intervals:
        true_gpu_busy_time += (end_time - start_time)
    
    return true_gpu_busy_time

def calculate_gpu_utilization(events: Dict[str, Any]) -> float:
    """
    Calculates GPU utilization percentage.
        
    Args:
        events: Dictionary with hierarchical structure from collect_events.
        
    Returns:
        GPU utilization as a percentage (0.0 to 100.0).
    """
    # Calculate denominator: time span of GPU execution events only 
    total_gpu_time_span = calculate_total_gpu_time_span(events)
    
    # Avoid division by zero
    if total_gpu_time_span == 0.0:
        return 0.0
    
    # Calculate numerator: non overlapping busy time of GPU execution events
    true_gpu_busy_time = calculate_true_gpu_busy_time(events)
    
    # Calculate GPU utilization percentage
    gpu_utilization = (true_gpu_busy_time / total_gpu_time_span)
    gpu_utilization = gpu_utilization * 100.0

    return gpu_utilization

def calculate_framework_tax(
    inference_time_us: float,
    gpu_busy_time_us: float
) -> Dict[str, float]:
    """
    Calculate framework tax - the CPU-side time not spent on GPU computation.
    
    Definitions:
    - T_total: Total wall-clock inference time (inference_time_us)
    - T_gpu_busy: True GPU active time, accounting for concurrency (gpu_busy_time_us)
    - T_exposed: Exposed Framework Tax = T_total - T_gpu_busy
    
    Args:
        inference_time_us: Total inference time in microseconds (T_total).
        gpu_busy_time_us: GPU busy time in microseconds (T_gpu_busy).
    
    Returns:
        Dictionary containing:
        - T_exposed: Exposed framework tax in microseconds
        - T_exposed_ms: Exposed framework tax in milliseconds
        - T_exposed_percent: T_exposed as a percentage of T_total
        - T_gpu_busy_percent: T_gpu_busy as a percentage of T_total
        - is_framework_bound: Boolean flag (True if T_exposed > 50%)
    """
    # T_exposed = T_total - T_gpu_busy
    # Clamp to 0 to handle potential measurement noise where GPU time > CPU time slightly
    t_exposed_us = max(0.0, inference_time_us - gpu_busy_time_us)
    
    # Calculate percentages
    if inference_time_us > 0:
        t_exposed_percent = (t_exposed_us / inference_time_us) * 100.0
        t_gpu_busy_percent = (gpu_busy_time_us / inference_time_us) * 100.0
    else:
        t_exposed_percent = 0.0
        t_gpu_busy_percent = 0.0
        
    # Heuristic: If exposed tax > 50%, we are framework bound
    is_framework_bound = t_exposed_percent > 50.0

    return {
        "T_exposed": t_exposed_us,
        "T_exposed_ms": us_to_ms(t_exposed_us),
        "T_exposed_percent": t_exposed_percent,
        "T_gpu_busy_percent": t_gpu_busy_percent,
    #    "is_framework_bound": is_framework_bound
    }

def analyze_per_stream(events: Dict[str, Any]) -> Dict:
    """
    Analyzes GPU events grouped by stream.
    
    For each stream, calculates:
    - Total operations and kernel count
    - Total kernel execution time (sum of durations)
    - True GPU busy time (merged overlapping intervals)
        
    Args:
        events: Dictionary with hierarchical structure from collect_events.
        
    Returns:
        Dictionary mapping stream_id to stream metrics.
    """
    gpu_events = events["gpu"]["all"]
    
    stream_info = defaultdict(lambda: {
        "ops": [], "total_kernel_exec_time": 0.0, "true_gpu_busy_time": 0.0,
        "op_count": 0, "kernel_count": 0
    })
    
    for op in gpu_events:
        stream_id = op.get("stream", "unknown_stream")
        stream_info[stream_id]["ops"].append(op)
    
    for stream_id, data in stream_info.items():
        ops_on_stream = sorted(data["ops"], key=lambda x: float(x["ts"]))
        stream_info[stream_id]["ops"] = ops_on_stream
        stream_info[stream_id]["op_count"] = len(ops_on_stream)
        
        stream_kernels = [op for op in ops_on_stream if op["type"] == "kernel"]
        stream_info[stream_id]["kernel_count"] = len(stream_kernels)
        stream_info[stream_id]["total_kernel_exec_time"] = sum(
            float(k["dur"]) for k in stream_kernels
        )
        
        if stream_kernels:
            stream_intervals = sorted([
                (float(k["ts"]), float(k["ts"]) + float(k["dur"]))
                for k in stream_kernels
            ])
            s_merged = [stream_intervals[0]]
            for s_start, s_end in stream_intervals[1:]:
                sl_start, sl_end = s_merged[-1]
                if s_start < sl_end:
                    s_merged[-1] = (sl_start, max(sl_end, s_end))
                else:
                    s_merged.append((s_start, s_end))
            stream_info[stream_id]["true_gpu_busy_time"] = sum(
                end - start for start, end in s_merged
            )
    
    return dict(stream_info)

def analyze_kernel_fusion_candidates(sequences: List[Dict], exact_length: int, prox_score_threshold: float, logger=None) -> Optional[Dict]:
    """
    Analyzes kernel launch sequences to find opportunities for fusion.

    Args:
        sequences: List of event sequence dictionaries.
        exact_length: The exact length of sequences to analyze.
        prox_score_threshold: The proximity score required to recommend a fusion (e.g., 1.0 for deterministic).
        logger: Optional logger instance for logging results. If None, no logging is performed.
        
    Returns:
        Dictionary with fusion analysis results, or None if no candidates found or invalid input.
    """
    if exact_length < 2:
        if logger:
            logger.warning("Sequence length must be at least 2.")
        return None

    all_segments = []
    current_segment = []
    # Separate event sequences by synchronization points
    for seq in sequences:
        cuda_launch = seq["cuda_launch"]
        if cuda_launch and 'cudaStreamSynchronize' in cuda_launch["name"]:
            if current_segment:
                all_segments.append(current_segment)
            current_segment = []
        current_segment.append(seq)
    if current_segment:
        all_segments.append(current_segment)

    unique_fusion_candidates: Set[Tuple[str, ...]] = set()
    
    # Process each segment to find sequences
    for segment in all_segments:
        current_chain = deque(maxlen=exact_length)
        for seq in segment:
            kernel = seq["kernel"]
            if kernel:
                current_chain.append(kernel["name"])
                if len(current_chain) == exact_length:
                    chain_tuple = tuple(current_chain)
                    unique_fusion_candidates.add(chain_tuple)

    # Calculate proximity scores
    fusion_recommendations = []
    kernel_freq: DefaultDict[str, int] = defaultdict(int)
    for seq in sequences:
        kernel = seq["kernel"]
        if kernel:
            kernel_freq[kernel["name"]] += 1
        
    for chain in unique_fusion_candidates:
        # Count occurrences of this exact chain
        count = 0
        for segment in all_segments:
            segment_kernels = [seq["kernel"]["name"] for seq in segment if seq["kernel"]]
            for i in range(len(segment_kernels) - exact_length + 1):
                if tuple(segment_kernels[i:i+exact_length]) == chain:
                    count += 1
        
        starting_kernel = chain[0]
        total_occurrences = kernel_freq[starting_kernel]
        
        if total_occurrences > 0:
            proximity_score = count / total_occurrences
            if proximity_score >= prox_score_threshold:
                fusion_recommendations.append((chain, count, proximity_score))
    
    # Report findings
    if logger:
        logger.info(f"=== Fusion Analysis (Length={exact_length}, Threshold={prox_score_threshold}) ===")
    if not fusion_recommendations:
        if logger:
            logger.info("\t* No kernel chains met the fusion criteria.")
        return None

    sorted_recommendations = sorted(fusion_recommendations, key=lambda x: x[1], reverse=True)
    if logger:
        logger.info(f"\t* Found {len(sorted_recommendations)} potential fusion candidates:")
        for idx, (chain, count, score) in enumerate(sorted_recommendations, 1):
            logger.info(f"\t* Chain {idx}\tFound {count} times\tProx. Score = {score:.2f}")
            for kernel in chain:
                logger.info(f"\t\t** {kernel}")
        logger.info("")
    
    # Return structured results
    return {
        "length": exact_length,
        "threshold": prox_score_threshold,
        "candidates": [
            {
                "chain": list(chain),
                "count": count,
                "proximity_score": score
            }
            for chain, count, score in sorted_recommendations
        ]
    }

def generate_synthetic_inputs(tokenizer, device: torch.device, batch_size: int, seq_len: int) -> Dict[str, torch.Tensor]:
    """
    Generates synthetic tokenized inputs for profiling.
    
    Args:
        tokenizer: Tokenizer providing vocab_size.
        device: Torch device for the tensors.
        batch_size: Batch size for the inputs.
        seq_len: Sequence length for the inputs.
        
    Returns:
        Dictionary with 'input_ids' and 'attention_mask' tensors.
    """
    # FIXME: Stale code; explained below
    # input_ids = torch.randint(
    #     1, 
    #     tokenizer.vocab_size, 
    #     size=(batch_size, seq_len), 
    #     device=device,
    # )
    # atten_mask = torch.ones(
    #     batch_size, 
    #     seq_len, 
    #     device=device,
    # )

    # Build tensors on CPU, then move them, so TorchScript/ONNX traces don't "lock" a device
    # Pass the shape positionally as a tuple of ints to avoid dtype/device parsing quirks
    input_ids = torch.randint(
        1,
        tokenizer.vocab_size,
        (batch_size, seq_len),
        dtype=torch.long
    ).to(device)

    atten_mask = torch.ones(
        (batch_size, seq_len),
        dtype=torch.long
    ).to(device)

    return {
        "input_ids": input_ids,
        "attention_mask": atten_mask,
    }<|MERGE_RESOLUTION|>--- conflicted
+++ resolved
@@ -802,17 +802,11 @@
             }
          
         if cat == "cpu_op" and external_id is not None:
-<<<<<<< HEAD
-            aten_op_events_by_ext_id[external_id] = {
-                "type": "aten_op",
-                "name": event["name"],
-=======
             op_events_by_ext_id[external_id] = {
                 "type": "cpu_op",
                 "name": name,
->>>>>>> f23bfff6
                 "external_id": external_id,
-                # FIX 2: Use .get() for all these fields to avoid KeyError on T4
+                # FIX: Use .get() to avoid KeyError on T4
                 "input_dims": args.get("Input Dims", []),
                 "input_strides": args.get("Input Strides", []),
                 "input_type": args.get("Input type", ""),
@@ -820,30 +814,25 @@
                 "ts": event["ts"],
                 "dur": event["dur"]
             }
-<<<<<<< HEAD
             if torch_op_buffer:
                 # NOTE: This is a hack: we pair the oldest buffered torch_op with the next ATen op.
                 torch_event = torch_op_buffer.pop(0)
                 torch_event["external_id"] = external_id
                 assert external_id not in torch_op_events_by_ext_id, "Duplicate torch_op for external_id"
                 torch_op_events_by_ext_id[external_id] = torch_event
-        elif cat == "user_annotation" and event["name"].startswith("torch_op"):
+        elif cat == "user_annotation" and name.startswith("torch_op"):
             torch_op_buffer.append({
                 "type": "torch_op",
-                "name": event["name"],
+                "name": name,
                 "ts": event["ts"],
                 "dur": event["dur"],
             })
-        elif (cat == "cuda_runtime" and event["name"] == "cudaLaunchKernel") or \
-             (cat == "cuda_driver" and event["name"] == "cuLaunchKernel"):
-=======
         elif (cat == "cuda_runtime" and name == "cudaLaunchKernel") or \
              (cat == "cuda_driver" and name == "cuLaunchKernel"):
->>>>>>> f23bfff6
             if external_id is not None and correlation is not None:
                 cuda_launch_events_by_corr[correlation] = {
                     "type": "cuda_launch",
-                    "name": event["name"],
+                    "name": name,
                     "external_id": external_id,
                     "correlation": correlation,
                     "ts": event["ts"],
@@ -853,7 +842,7 @@
         elif cat == "kernel" and external_id is not None and correlation is not None:
             kernel_events.append({
                 "type": "kernel",
-                "name": clean_kernel_name(event["name"]),
+                "name": clean_kernel_name(name),
                 "external_id": external_id,
                 "correlation": correlation,
                 "grid": args["grid"],
@@ -873,7 +862,7 @@
         elif cat == "gpu_memcpy" or cat == "gpu_memset":
             gpu_mem_events.append({
                 "type": cat,
-                "name": event["name"],
+                "name": name,
                 "correlation": correlation,
                 "stream": args["stream"],
                 "device": args["device"],
@@ -928,27 +917,10 @@
     for kernel in kernel_events:
         external_id = kernel["external_id"]
         correlation = kernel["correlation"]
-<<<<<<< HEAD
         aten_op = aten_ops[external_id]
         cuda_launch = cuda_launches[correlation]
         torch_op = torch_ops.get(external_id)
 
-=======
-
-        # Skip kernels without matching CPU op
-        if external_id not in cpu_ops:
-            skipped_kernels.append((kernel["name"], f"missing cpu_op (external_id={external_id})"))
-            continue
-        
-        # Skip kernels without matching CUDA launch event
-        if correlation not in cuda_launches:
-            skipped_kernels.append((kernel["name"], f"missing cuda_launch (correlation={correlation})"))
-            continue
-        
-        cpu_op = cpu_ops[external_id] 
-        cuda_launch = cuda_launches[correlation] 
-        
->>>>>>> f23bfff6
         sequences.append({
             "kernel": kernel,
             "cuda_launch": cuda_launch,
